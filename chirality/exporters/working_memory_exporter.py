--- conflicted
+++ resolved
@@ -275,7 +275,6 @@
         payload = {}
         
         if kind == "Construct":
-<<<<<<< HEAD
             # Strict: stage_data is a dict with text/texts
             text = stage_data.get("text")
             texts = stage_data.get("texts")
@@ -290,18 +289,6 @@
                 payload["element_pair"] = text
             elif matrix == "D" and isinstance(text, str):
                 payload["construction_formula"] = text
-=======
-                # Strict: stage_data is a dict with text/texts
-                text = stage_data.get("text")
-                texts = stage_data.get("texts")
-
-                if matrix == "C" and isinstance(texts, list):
-                    payload["products"] = texts
-                elif matrix == "F" and isinstance(text, str):
-                    payload["element_pair"] = text
-                elif matrix == "D" and isinstance(text, str):
-                    payload["construction_formula"] = text
->>>>>>> cfd035ab
         
         return payload
 
