[build-system]
requires = ["setuptools>=61.0", "wheel"]
build-backend = "setuptools.build_meta"

[project]
name = "chirality-framework"
<<<<<<< HEAD
version = "16.0.1"
description = "Chirality Framework Semantic Calculator - Fixed canonical algorithm for structured problem-solving"
=======
version = "16.0.0"
description = "Chirality Framework Semantic Calculator — Universal 5-stage pipeline with run-scoped Neo4j export"
>>>>>>> 0636f3f3
readme = "README.md"
license = {text = "MIT"}
authors = [
    {name = "Chirality Framework Team"}
]
maintainers = [
    {name = "Chirality Framework Team"}
]
classifiers = [
    "Development Status :: 4 - Beta",
    "Intended Audience :: Developers",
    "Intended Audience :: Science/Research",
    "Topic :: Software Development :: Libraries :: Python Modules",
    "Topic :: Scientific/Engineering :: Artificial Intelligence",
    "License :: OSI Approved :: MIT License",
    "Programming Language :: Python :: 3",
    "Programming Language :: Python :: 3.9",
    "Programming Language :: Python :: 3.10",
    "Programming Language :: Python :: 3.11",
    "Programming Language :: Python :: 3.12",
    "Programming Language :: Python :: 3.13"
]
requires-python = ">=3.9"
dependencies = [
    "click>=8.0.0",
    "python-dotenv>=1.0.0"
]

[project.optional-dependencies]
openai = ["openai>=1.42.0"]
neo4j = ["neo4j>=5.0.0"]
dev = [
    "pytest>=7.0.0",
    "pytest-cov>=4.0.0",
    "black>=22.0.0",
    "mypy>=1.0.0"
]
all = [
    "openai>=1.42.0",
    "neo4j>=5.0.0"
]

[project.scripts]
chirality = "chirality.cli:main"

[project.urls]
Homepage = "https://github.com/sgttomas/chirality-framework"
Repository = "https://github.com/sgttomas/chirality-framework.git"
Issues = "https://github.com/sgttomas/chirality-framework/issues"
Documentation = "https://github.com/sgttomas/chirality-framework/blob/main/README.md"

[tool.setuptools.packages.find]
where = ["."]
include = ["chirality*"]
exclude = ["tests*", "docs*", "scripts*"]

[tool.setuptools.package-data]
chirality = ["normative_spec.txt"]

[tool.pytest.ini_options]
testpaths = ["tests"]
python_files = ["test_*.py"]
python_classes = ["Test*"]
python_functions = ["test_*"]
addopts = "-v --tb=short"

[tool.black]
line-length = 100
target-version = ["py39"]

[tool.mypy]
python_version = "3.9"
strict = true
warn_return_any = true
warn_unused_configs = true<|MERGE_RESOLUTION|>--- conflicted
+++ resolved
@@ -4,13 +4,8 @@
 
 [project]
 name = "chirality-framework"
-<<<<<<< HEAD
-version = "16.0.1"
-description = "Chirality Framework Semantic Calculator - Fixed canonical algorithm for structured problem-solving"
-=======
 version = "16.0.0"
 description = "Chirality Framework Semantic Calculator — Universal 5-stage pipeline with run-scoped Neo4j export"
->>>>>>> 0636f3f3
 readme = "README.md"
 license = {text = "MIT"}
 authors = [
