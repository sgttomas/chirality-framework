import { DEVELOPER_PROMPT } from "@/config/constants";
import { parse } from "partial-json";
import { handleTool } from "@/lib/tools/tools-handling";
import useConversationStore from "@/stores/useConversationStore";
import { getTools } from "./tools/tools";
import { Annotation } from "@/components/annotations";
import { functionsMap } from "@/config/functions";

export interface ContentItem {
  type: "input_text" | "output_text" | "refusal" | "output_audio";
  annotations?: Annotation[];
  text?: string;
}

// Message items for storing conversation history matching API shape
export interface MessageItem {
  type: "message";
  role: "user" | "assistant" | "system";
  id?: string;
  content: ContentItem[];
}

// Custom items to display in chat
export interface ToolCallItem {
  type: "tool_call";
  tool_type:
    | "file_search_call"
    | "web_search_call"
    | "function_call"
<<<<<<< HEAD
    | "mcp_call";
=======
    | "code_interpreter_call";
>>>>>>> 5d9296be
  status: "in_progress" | "completed" | "failed" | "searching";
  id: string;
  name?: string | null;
  call_id?: string;
  arguments?: string;
  parsedArguments?: any;
  output?: string | null;
  code?: string;
  files?: { file_id: string; mime_type: string }[];
}

export type Item = MessageItem | ToolCallItem;

export const handleTurn = async (
  messages: any[],
  tools: any[],
  onMessage: (data: any) => void
) => {
  try {
    // Get response from the API (defined in app/api/turn_response/route.ts)
    const response = await fetch("/api/turn_response", {
      method: "POST",
      headers: { "Content-Type": "application/json" },
      body: JSON.stringify({
        messages: messages,
        tools: tools,
      }),
    });

    if (!response.ok) {
      console.error(`Error: ${response.status} - ${response.statusText}`);
      return;
    }

    // Reader for streaming data
    const reader = response.body!.getReader();
    const decoder = new TextDecoder();
    let done = false;
    let buffer = "";

    while (!done) {
      const { value, done: doneReading } = await reader.read();
      done = doneReading;
      const chunkValue = decoder.decode(value);
      buffer += chunkValue;

      const lines = buffer.split("\n\n");
      buffer = lines.pop() || "";

      for (const line of lines) {
        if (line.startsWith("data: ")) {
          const dataStr = line.slice(6);
          if (dataStr === "[DONE]") {
            done = true;
            break;
          }
          const data = JSON.parse(dataStr);
          onMessage(data);
        }
      }
    }

    // Handle any remaining data in buffer
    if (buffer && buffer.startsWith("data: ")) {
      const dataStr = buffer.slice(6);
      if (dataStr !== "[DONE]") {
        const data = JSON.parse(dataStr);
        onMessage(data);
      }
    }
  } catch (error) {
    console.error("Error handling turn:", error);
  }
};

export const processMessages = async () => {
  const {
    chatMessages,
    conversationItems,
    setChatMessages,
    setConversationItems,
  } = useConversationStore.getState();

  const tools = getTools();
  const allConversationItems = [
    // Adding developer prompt as first item in the conversation
    {
      role: "developer",
      content: DEVELOPER_PROMPT,
    },
    ...conversationItems,
  ];

  let assistantMessageContent = "";
  let functionArguments = "";

  await handleTurn(allConversationItems, tools, async ({ event, data }) => {
    switch (event) {
      case "response.output_text.delta":
      case "response.output_text.annotation.added": {
        const { delta, item_id, annotation } = data;

        let partial = "";
        if (typeof delta === "string") {
          partial = delta;
        }
        assistantMessageContent += partial;

        // If the last message isn't an assistant message, create a new one
        const lastItem = chatMessages[chatMessages.length - 1];
        if (
          !lastItem ||
          lastItem.type !== "message" ||
          lastItem.role !== "assistant" ||
          (lastItem.id && lastItem.id !== item_id)
        ) {
          chatMessages.push({
            type: "message",
            role: "assistant",
            id: item_id,
            content: [
              {
                type: "output_text",
                text: assistantMessageContent,
              },
            ],
          } as MessageItem);
        } else {
          const contentItem = lastItem.content[0];
          if (contentItem && contentItem.type === "output_text") {
            contentItem.text = assistantMessageContent;
            if (annotation) {
              contentItem.annotations = [
                ...(contentItem.annotations ?? []),
                annotation,
              ];
            }
          }
        }

        setChatMessages([...chatMessages]);
        break;
      }

      case "response.output_item.added": {
        const { item } = data || {};
        // New item coming in
        if (!item || !item.type) {
          break;
        }
        // Handle differently depending on the item type
        switch (item.type) {
          case "message": {
            const text = item.content?.text || "";
            chatMessages.push({
              type: "message",
              role: "assistant",
              content: [
                {
                  type: "output_text",
                  text,
                },
              ],
            });
            conversationItems.push({
              role: "assistant",
              content: [
                {
                  type: "output_text",
                  text,
                },
              ],
            });
            setChatMessages([...chatMessages]);
            setConversationItems([...conversationItems]);
            break;
          }
          case "function_call": {
            functionArguments += item.arguments || "";
            chatMessages.push({
              type: "tool_call",
              tool_type: "function_call",
              status: "in_progress",
              id: item.id,
              name: item.name, // function name,e.g. "get_weather"
              arguments: item.arguments || "",
              parsedArguments: {},
              output: null,
            });
            setChatMessages([...chatMessages]);
            break;
          }
          case "web_search_call": {
            chatMessages.push({
              type: "tool_call",
              tool_type: "web_search_call",
              status: item.status || "in_progress",
              id: item.id,
            });
            setChatMessages([...chatMessages]);
            break;
          }
          case "file_search_call": {
            chatMessages.push({
              type: "tool_call",
              tool_type: "file_search_call",
              status: item.status || "in_progress",
              id: item.id,
            });
            setChatMessages([...chatMessages]);
            break;
          }
<<<<<<< HEAD
          case "mcp_call": {
            chatMessages.push({
              type: "tool_call",
              tool_type: "mcp_call",
              status: "in_progress",
              id: item.id,
              name: item.name,
              arguments: item.arguments || "",
              parsedArguments: item.arguments ? parse(item.arguments) : {},
              output: null,
=======
          case "code_interpreter_call": {
            chatMessages.push({
              type: "tool_call",
              tool_type: "code_interpreter_call",
              status: item.status || "in_progress",
              id: item.id,
              code: "",
              files: [],
>>>>>>> 5d9296be
            });
            setChatMessages([...chatMessages]);
            break;
          }
        }
        break;
      }

      case "response.output_item.done": {
        // After output item is done, adding tool call ID
        const { item } = data || {};
        const toolCallMessage = chatMessages.find((m) => m.id === item.id);
        if (toolCallMessage && toolCallMessage.type === "tool_call") {
          toolCallMessage.call_id = item.call_id;
          setChatMessages([...chatMessages]);
        }
        conversationItems.push(item);
        setConversationItems([...conversationItems]);
        if (
          toolCallMessage &&
          toolCallMessage.type === "tool_call" &&
          toolCallMessage.tool_type === "function_call"
        ) {
          // Handle tool call (execute function)
          const toolResult = await handleTool(
            toolCallMessage.name as keyof typeof functionsMap,
            toolCallMessage.parsedArguments
          );

          // Record tool output
          toolCallMessage.output = JSON.stringify(toolResult);
          setChatMessages([...chatMessages]);
          conversationItems.push({
            type: "function_call_output",
            call_id: toolCallMessage.call_id,
            status: "completed",
            output: JSON.stringify(toolResult),
          });
          setConversationItems([...conversationItems]);

          // Create another turn after tool output has been added
          await processMessages();
        }
        if (
          toolCallMessage &&
          toolCallMessage.type === "tool_call" &&
          toolCallMessage.tool_type === "mcp_call"
        ) {
          toolCallMessage.output = item.output;
          toolCallMessage.status = "completed";
          setChatMessages([...chatMessages]);
        }
      }

      case "response.function_call_arguments.delta": {
        // Streaming arguments delta to show in the chat
        functionArguments += data.delta || "";
        let parsedFunctionArguments = {};

        const toolCallMessage = chatMessages.find((m) => m.id === data.item_id);
        if (toolCallMessage && toolCallMessage.type === "tool_call") {
          toolCallMessage.arguments = functionArguments;
          try {
            if (functionArguments.length > 0) {
              parsedFunctionArguments = parse(functionArguments);
            }
            toolCallMessage.parsedArguments = parsedFunctionArguments;
          } catch {
            // partial JSON can fail parse; ignore
          }
          setChatMessages([...chatMessages]);
        }
        break;
      }

      case "response.function_call_arguments.done": {
        // This has the full final arguments string
        const { item_id, arguments: finalArgs } = data;

        functionArguments = finalArgs;

        // Mark the tool_call as "completed" and parse the final JSON
        const toolCallMessage = chatMessages.find((m) => m.id === item_id);
        if (toolCallMessage && toolCallMessage.type === "tool_call") {
          toolCallMessage.arguments = finalArgs;
          toolCallMessage.parsedArguments = parse(finalArgs);
          toolCallMessage.status = "completed";
          setChatMessages([...chatMessages]);
        }
        break;
      }

      case "response.web_search_call.completed": {
        const { item_id, output } = data;
        const toolCallMessage = chatMessages.find((m) => m.id === item_id);
        if (toolCallMessage && toolCallMessage.type === "tool_call") {
          toolCallMessage.output = output;
          toolCallMessage.status = "completed";
          setChatMessages([...chatMessages]);
        }
        break;
      }

      case "response.file_search_call.completed": {
        const { item_id, output } = data;
        const toolCallMessage = chatMessages.find((m) => m.id === item_id);
        if (toolCallMessage && toolCallMessage.type === "tool_call") {
          toolCallMessage.output = output;
          toolCallMessage.status = "completed";
          setChatMessages([...chatMessages]);
        }
        break;
      }

<<<<<<< HEAD

=======
      case "response.code_interpreter_call_code.delta": {
        const { delta, item_id } = data;
        const toolCallMessage = [...chatMessages]
          .reverse()
          .find(
            (m) =>
              m.type === "tool_call" &&
              m.tool_type === "code_interpreter_call" &&
              m.status !== "completed" &&
              m.id === item_id
          ) as ToolCallItem | undefined;
        // Accumulate deltas to show the code streaming
        if (toolCallMessage) {
          toolCallMessage.code = (toolCallMessage.code || "") + delta;
          setChatMessages([...chatMessages]);
        }
        break;
      }

      case "response.code_interpreter_call_code.done": {
        const { code, item_id } = data;
        const toolCallMessage = [...chatMessages]
          .reverse()
          .find(
            (m) =>
              m.type === "tool_call" &&
              m.tool_type === "code_interpreter_call" &&
              m.status !== "completed" &&
              m.id === item_id
          ) as ToolCallItem | undefined;

        // Mark the call as completed and set the code
        if (toolCallMessage) {
          toolCallMessage.code = code;
          toolCallMessage.status = "completed";
          setChatMessages([...chatMessages]);
        }
        break;
      }
>>>>>>> 5d9296be

      // Handle other events as needed
    }
  });
};<|MERGE_RESOLUTION|>--- conflicted
+++ resolved
@@ -27,11 +27,8 @@
     | "file_search_call"
     | "web_search_call"
     | "function_call"
-<<<<<<< HEAD
-    | "mcp_call";
-=======
+    | "mcp_call"
     | "code_interpreter_call";
->>>>>>> 5d9296be
   status: "in_progress" | "completed" | "failed" | "searching";
   id: string;
   name?: string | null;
@@ -244,7 +241,6 @@
             setChatMessages([...chatMessages]);
             break;
           }
-<<<<<<< HEAD
           case "mcp_call": {
             chatMessages.push({
               type: "tool_call",
@@ -255,7 +251,8 @@
               arguments: item.arguments || "",
               parsedArguments: item.arguments ? parse(item.arguments) : {},
               output: null,
-=======
+            });
+          }
           case "code_interpreter_call": {
             chatMessages.push({
               type: "tool_call",
@@ -264,7 +261,6 @@
               id: item.id,
               code: "",
               files: [],
->>>>>>> 5d9296be
             });
             setChatMessages([...chatMessages]);
             break;
@@ -379,9 +375,6 @@
         break;
       }
 
-<<<<<<< HEAD
-
-=======
       case "response.code_interpreter_call_code.delta": {
         const { delta, item_id } = data;
         const toolCallMessage = [...chatMessages]
@@ -421,7 +414,6 @@
         }
         break;
       }
->>>>>>> 5d9296be
 
       // Handle other events as needed
     }
